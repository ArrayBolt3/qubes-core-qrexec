--- conflicted
+++ resolved
@@ -26,11 +26,7 @@
        - pip install --quiet codecov
        - docker build -t qrexec-test ci
       env: DOCKER_RUN="docker run -v $TRAVIS_BUILD_DIR:$TRAVIS_BUILD_DIR -v /tmp/.X11-unix:/tmp/.X11-unix -w $TRAVIS_BUILD_DIR -e DISPLAY=$DISPLAY -- qrexec-test"
-<<<<<<< HEAD
-      script: $DOCKER_RUN python3 -m coverage run -m pytest qrexec/tests -o python_files=*.py -v
-=======
       script: $DOCKER_RUN ./run-tests
->>>>>>> 502d9170
 #    - python: '3.7'
 #      script: python -m coverage run -m unittest discover -s qrexec/tests -t . -p '*.py' -v
     - stage: deploy
