--- conflicted
+++ resolved
@@ -539,12 +539,8 @@
         status = WEXITSTATUS(status);
     }
     if (is_service)
-<<<<<<< HEAD
-        send_exit_code(vchan, WEXITSTATUS(status));
+        send_exit_code(vchan, status);
     libvchan_close(vchan);
-=======
-        send_exit_code(vchan, status);
->>>>>>> c33646d3
     do_exit(status);
 }
 
