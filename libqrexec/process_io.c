--- conflicted
+++ resolved
@@ -162,40 +162,30 @@
     }
 
     /* Convenience macros that eliminate a ton of error-prone boilerplate */
-<<<<<<< HEAD
-#define close_stdin() do {                          \
-    if (exit_on_stdin_eof) {                        \
-        /* Set stdin_fd and stdout_fd to -1.        \
-         * No need to close them as the process     \
-         * will soon exit. */                       \
-        stdin_fd = stdout_fd = -1;                  \
-    } else {                                        \
-        close_stdio(stdin_fd, stdout_fd, SHUT_WR);  \
-        stdin_fd = -1;                              \
-    }                                               \
+#define close_stdin() do {                                      \
+    if (exit_on_stdin_eof) {                                    \
+        /* Set stdin_fd and stdout_fd to -1.                    \
+         * No need to close them as the process                 \
+         * will soon exit. */                                   \
+        stdin_fd = stdout_fd = -1;                              \
+    } else {                                                    \
+        /* if stdin_fd was actually closed, set saved_stdin_fd  \
+         * to -1 to avoid use-after-close */                    \
+        if (close_stdio(stdin_fd, SHUT_WR, use_stdio_socket))   \
+            saved_stdin_fd = -1;                                \
+        stdin_fd = -1;                                          \
+    }                                                           \
 } while (0)
-#define close_stdout() do {                         \
-    if (exit_on_stdout_eof) {                       \
-        /* Set stdin_fd and stdout_fd to -1.        \
-         * No need to close them as the process     \
-         * will soon exit. */                       \
-        stdin_fd = stdout_fd = -1;                  \
-    } else {                                        \
-        close_stdio(stdout_fd, stdin_fd, SHUT_RD);  \
-        stdout_fd = -1;                             \
-    }                                               \
-=======
-#define close_stdin() do {                                  \
-    /* if stdin_fd was actually closed, set saved_stdin_fd  \
-     * to -1 to avoid use-after-close */                    \
-    if (close_stdio(stdin_fd, SHUT_WR, use_stdio_socket))   \
-        saved_stdin_fd = -1;                                \
-    stdin_fd = -1;                                          \
-} while (0)
-#define close_stdout() do {                             \
-    close_stdio(stdout_fd, SHUT_RD, use_stdio_socket);  \
-    stdout_fd = -1;                                     \
->>>>>>> 9e72d824
+#define close_stdout() do {                                     \
+    if (exit_on_stdout_eof) {                                   \
+        /* Set stdin_fd and stdout_fd to -1.                    \
+         * No need to close them as the process                 \
+         * will soon exit. */                                   \
+        stdin_fd = stdout_fd = -1;                              \
+    } else {                                                    \
+        close_stdio(stdout_fd, SHUT_RD, use_stdio_socket);      \
+        stdout_fd = -1;                                         \
+    }                                                           \
 } while (0)
 #pragma GCC poison close_stdio
 
